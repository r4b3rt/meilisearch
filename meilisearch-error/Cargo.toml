--- conflicted
+++ resolved
@@ -1,10 +1,6 @@
 [package]
 name = "meilisearch-error"
-<<<<<<< HEAD
-version = "0.26.1"
-=======
 version = "0.27.0"
->>>>>>> 5337bdb9
 authors = ["marin <postma.marin@protonmail.com>"]
 edition = "2021"
 
