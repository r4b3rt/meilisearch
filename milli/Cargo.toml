[package]
name = "milli"
<<<<<<< HEAD
version = "1.0.0"
=======
version = "0.41.1"
>>>>>>> 758b4ace
authors = ["Kerollmops <clement@meilisearch.com>"]
edition = "2018"

[dependencies]
bimap = { version = "0.6.2", features = ["serde"] }
bincode = "1.3.3"
bstr = "1.0.1"
byteorder = "1.4.3"
charabia = { version = "0.7.0", default-features = false }
concat-arrays = "0.1.2"
crossbeam-channel = "0.5.6"
deserr = "0.3.0"
either = "1.8.0"
flatten-serde-json = { path = "../flatten-serde-json" }
fst = "0.4.7"
fxhash = "0.2.1"
geoutils = "0.5.1"
grenad = { version = "0.4.3", default-features = false, features = ["tempfile"] }
heed = { git = "https://github.com/meilisearch/heed", tag = "v0.12.4", default-features = false, features = ["lmdb", "sync-read-txn"] }
json-depth-checker = { path = "../json-depth-checker" }
levenshtein_automata = { version = "0.2.1", features = ["fst_automaton"] }
memmap2 = "0.5.7"
obkv = "0.2.0"
once_cell = "1.15.0"
ordered-float = "3.2.0"
rayon = "1.5.3"
roaring = "0.10.1"
rstar = { version = "0.9.3", features = ["serde"] }
serde = { version = "1.0.145", features = ["derive"] }
serde_json = { version = "1.0.85", features = ["preserve_order"] }
slice-group-by = "0.3.0"
smallstr =  { version = "0.3.0", features = ["serde"] }
smallvec = "1.10.0"
smartstring = "1.0.1"
tempfile = "3.3.0"
thiserror = "1.0.37"
time = { version = "0.3.15", features = ["serde-well-known", "formatting", "parsing", "macros"] }
uuid = { version = "1.1.2", features = ["v4"] }

filter-parser = { path = "../filter-parser" }

# documents words self-join
itertools = "0.10.5"

# logging
log = "0.4.17"
logging_timer = "1.1.0"
csv = "1.1.6"

[dev-dependencies]
big_s = "1.0.2"
insta = "1.21.0"
maplit = "1.0.2"
md5 = "0.7.0"
rand = {version = "0.8.5", features = ["small_rng"] }

[target.'cfg(fuzzing)'.dev-dependencies]
fuzzcheck = "0.12.1"

[features]
default = [ "charabia/default" ]

# allow chinese specialized tokenization
chinese = ["charabia/chinese"]

# allow hebrew specialized tokenization
hebrew = ["charabia/hebrew"]

# allow japanese specialized tokenization
japanese = ["charabia/japanese"]
japanese-transliteration = ["charabia/japanese-transliteration"]

# allow korean specialized tokenization
korean = ["charabia/korean"]

# allow thai specialized tokenization
thai = ["charabia/thai"]<|MERGE_RESOLUTION|>--- conflicted
+++ resolved
@@ -1,10 +1,6 @@
 [package]
 name = "milli"
-<<<<<<< HEAD
 version = "1.0.0"
-=======
-version = "0.41.1"
->>>>>>> 758b4ace
 authors = ["Kerollmops <clement@meilisearch.com>"]
 edition = "2018"
 
