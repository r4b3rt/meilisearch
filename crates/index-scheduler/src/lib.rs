--- conflicted
+++ resolved
@@ -175,15 +175,7 @@
 impl ProcessingTasks {
     /// Creates an empty `ProcessingAt` struct.
     fn new() -> ProcessingTasks {
-<<<<<<< HEAD
-        ProcessingTasks {
-            started_at: OffsetDateTime::now_utc(),
-            processing: RoaringBitmap::new(),
-            progress: None,
-        }
-=======
-        ProcessingTasks { batch: None, processing: RoaringBitmap::new() }
->>>>>>> d4d8becf
+        ProcessingTasks { batch: None, processing: RoaringBitmap::new(), progress: None }
     }
 
     /// Stores the currently processing tasks, and the date time at which it started.
@@ -197,17 +189,14 @@
     }
 
     /// Set the processing tasks to an empty list
-<<<<<<< HEAD
-    fn stop_processing(&mut self) -> RoaringBitmap {
+    fn stop_processing(&mut self) -> Self {
         self.progress = None;
-        std::mem::take(&mut self.processing)
-=======
-    fn stop_processing(&mut self) -> Self {
+
         Self {
             batch: std::mem::take(&mut self.batch),
             processing: std::mem::take(&mut self.processing),
-        }
->>>>>>> d4d8becf
+            progress: None,
+        }
     }
 
     /// Returns `true` if there, at least, is one task that is currently processing that we must stop.
@@ -789,7 +778,7 @@
 
     /// Return the task ids matched by the given query from the index scheduler's point of view.
     pub(crate) fn get_task_ids(&self, rtxn: &RoTxn, query: &Query) -> Result<RoaringBitmap> {
-        let ProcessingTasks { batch: processing_batch, processing: processing_tasks } =
+        let ProcessingTasks { batch: processing_batch, processing: processing_tasks, progress: _ } =
             self.processing_tasks.read().unwrap().clone();
         let Query {
             limit,
@@ -1373,11 +1362,7 @@
         let tasks =
             self.get_existing_tasks(&rtxn, tasks.take(query.limit.unwrap_or(u32::MAX) as usize))?;
 
-<<<<<<< HEAD
-        let ProcessingTasks { started_at, processing, progress, .. } =
-=======
-        let ProcessingTasks { batch, processing } =
->>>>>>> d4d8becf
+        let ProcessingTasks { batch, processing, progress } =
             self.processing_tasks.read().map_err(|_| Error::CorruptedTaskQueue)?.clone();
 
         let _ = progress;
